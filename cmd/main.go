--- conflicted
+++ resolved
@@ -29,11 +29,7 @@
 		os.DirFS(dir),
 		watchdir.WithPollInterval(0),
 		watchdir.WithWriteStabilityThreshold(time.Second),
-<<<<<<< HEAD
-		watchdir.WithFilter(watchdir.FilterFunc(func(ctx context.Context, filename string) (bool, error) {
-=======
 		watchdir.WithFileFilter(watchdir.FilterFunc(func(ctx context.Context, filename string) (bool, error) {
->>>>>>> c0029f0a
 			if strings.HasPrefix(path.Base(filename), ".") {
 				return false, nil
 			}
